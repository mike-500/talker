name: talker_shop_app_example
description: Talker flutter example shop application
publish_to: 'none' 
version: 1.0.0+1

environment:
  sdk: ">=2.17.1 <3.0.0"
dependencies:
  flutter:
    sdk: flutter

<<<<<<< HEAD
  talker_flutter: ^4.2.0
  talker_dio_logger: ^4.2.0
  talker_bloc_logger: ^4.2.0

=======
  talker_flutter: ^4.1.5
  talker_dio_logger: ^4.1.5
  talker_bloc_logger: ^4.1.5
  
>>>>>>> 616742ca
  get_it: ^7.6.7
  flutter_bloc: ^8.1.3
  equatable: ^2.0.5
  dio: ^5.4.0
  url_launcher: ^6.2.4
  firebase_core: ^2.24.2
  firebase_analytics: ^10.8.0

dev_dependencies:
  flutter_test:
    sdk: flutter
  flutter_lints: ^3.0.1

flutter:
  uses-material-design: true
  assets:
    - assets/<|MERGE_RESOLUTION|>--- conflicted
+++ resolved
@@ -9,17 +9,10 @@
   flutter:
     sdk: flutter
 
-<<<<<<< HEAD
-  talker_flutter: ^4.2.0
-  talker_dio_logger: ^4.2.0
-  talker_bloc_logger: ^4.2.0
-
-=======
   talker_flutter: ^4.1.5
   talker_dio_logger: ^4.1.5
   talker_bloc_logger: ^4.1.5
   
->>>>>>> 616742ca
   get_it: ^7.6.7
   flutter_bloc: ^8.1.3
   equatable: ^2.0.5
