--- conflicted
+++ resolved
@@ -11,11 +11,7 @@
 For [Flutter](https://flutter.dev/) applications you can add **talker_flutter** or **talker** dependency to your **pubspec.yaml**
 ```yaml
 dependencies:
-<<<<<<< HEAD
   talker_flutter: ^1.1.0
-=======
-  talker_flutter: ^1.0.0
->>>>>>> b1461c65
 ```
 
 **What's difference ?**<br>
