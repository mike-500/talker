name: talker_bloc_logger
description: Lightweight and customizable BLoC state management library logger on talker base.
<<<<<<< HEAD
version: 4.2.0
=======
version: 4.1.5
>>>>>>> 616742ca
homepage: https://github.com/Frezyx/talker
repository: https://github.com/Frezyx/talker
issue_tracker: https://github.com/Frezyx/talker/issues

topics:
  - bloc
  - state
  - cubit
  - logging
  - log

environment:
  sdk: '>=2.15.0 <4.0.0'

dependencies:
<<<<<<< HEAD
  talker: ^4.2.0
=======
  talker: ^4.1.5
>>>>>>> 616742ca
  bloc: ^8.1.1
  meta: ^1.8.0

dev_dependencies:
  lints: ^2.0.1
  test: ^1.23.1<|MERGE_RESOLUTION|>--- conflicted
+++ resolved
@@ -1,10 +1,6 @@
 name: talker_bloc_logger
 description: Lightweight and customizable BLoC state management library logger on talker base.
-<<<<<<< HEAD
-version: 4.2.0
-=======
 version: 4.1.5
->>>>>>> 616742ca
 homepage: https://github.com/Frezyx/talker
 repository: https://github.com/Frezyx/talker
 issue_tracker: https://github.com/Frezyx/talker/issues
@@ -20,11 +16,7 @@
   sdk: '>=2.15.0 <4.0.0'
 
 dependencies:
-<<<<<<< HEAD
-  talker: ^4.2.0
-=======
   talker: ^4.1.5
->>>>>>> 616742ca
   bloc: ^8.1.1
   meta: ^1.8.0
 
