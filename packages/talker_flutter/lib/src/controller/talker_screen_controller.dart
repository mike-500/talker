--- conflicted
+++ resolved
@@ -69,15 +69,9 @@
   Future<String> saveLogsInFile(String logs) async {
     final dir = await getTemporaryDirectory();
     final dirPath = dir.path;
-<<<<<<< HEAD
-    final file = await File(join(dirPath,
-            'talker_logs_${DateTime.now().toString().replaceAll(":", " ")}.txt'))
-        .create(recursive: true);
-=======
     final fmtDate = DateTime.now().toString().replaceAll(":", " ");
     final file =
         await File('$dirPath/talker_logs_$fmtDate.txt').create(recursive: true);
->>>>>>> e1b24af1
     await file.writeAsString(logs);
     return file.path;
   }
