--- conflicted
+++ resolved
@@ -18,12 +18,9 @@
     this.appBarTitle,
     this.itemsBuilder,
     this.appBarLeading,
-<<<<<<< HEAD
     required this.customSettings,
-=======
     this.isLogsExpanded = true,
     this.isLogOrderReversed = true,
->>>>>>> 00680561
   }) : super(key: key);
 
   /// Talker implementation
@@ -46,10 +43,9 @@
 
   final ScrollController? scrollController;
 
-<<<<<<< HEAD
   /// Optional custom settings
   final ValueNotifier<List<CustomSettingsGroup>>? customSettings;
-=======
+
   /// {@template talker_flutter_is_log_exapanded}
   /// If true, all logs will be initially expanded
   /// {@endtemplate}
@@ -59,7 +55,6 @@
   /// if true, latest logs will be on the top of the list
   /// {@endtemplate}
   final bool isLogOrderReversed;
->>>>>>> 00680561
 
   @override
   State<TalkerView> createState() => _TalkerViewState();
@@ -84,12 +79,7 @@
           return TalkerBuilder(
             talker: widget.talker,
             builder: (context, data) {
-<<<<<<< HEAD
-              final filteredElements =
-                  data.where((e) => _controller.filter.filter(e)).toList();
-=======
               final filteredElements = filteredLogs(data);
->>>>>>> 00680561
               final titles = data.map((e) => e.title).toList();
               final uniqTitles = titles.toSet().toList();
 
