--- conflicted
+++ resolved
@@ -6,26 +6,19 @@
     required this.message,
     required this.title,
     this.backgroundColor = Colors.red,
-<<<<<<< HEAD
-=======
     this.dismissButton,
     this.titleTextStyle,
     this.messageTextStyle,
     this.dismissButtonText,
->>>>>>> 373f6efc
   }) : super(key: key);
 
   final String title;
   final String message;
-<<<<<<< HEAD
-  final Color backgroundColor;
-=======
   final String? dismissButtonText;
   final Color backgroundColor;
   final Widget? dismissButton;
   final TextStyle? titleTextStyle;
   final TextStyle? messageTextStyle;
->>>>>>> 373f6efc
 
   @override
   Widget build(BuildContext context) {
