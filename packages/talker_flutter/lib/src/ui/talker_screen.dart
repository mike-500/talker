import 'package:flutter/material.dart';
import 'package:talker_flutter/talker_flutter.dart';

/// UI view for output of all Talker logs and errors
class TalkerScreen extends StatelessWidget {
  const TalkerScreen({
    Key? key,
    required this.talker,
    this.appBarTitle = 'Talker',
    this.theme = const TalkerScreenTheme(),
    this.itemsBuilder,
    this.appBarLeading,
<<<<<<< HEAD
    this.customSettings,
=======
    this.isLogsExpanded = true,
    this.isLogOrderReversed = true,
>>>>>>> 00680561
  }) : super(key: key);

  /// Talker implementation
  final Talker talker;

  /// Theme for customize [TalkerScreen]
  final TalkerScreenTheme theme;

  /// Screen [AppBar] title
  final String appBarTitle;

  /// Screen [AppBar] leading
  final Widget? appBarLeading;

  /// Optional Builder to customize
  /// log items cards in list
  final TalkerDataBuilder? itemsBuilder;

<<<<<<< HEAD
  /// Optional custom settings
  final ValueNotifier<List<CustomSettingsGroup>>? customSettings;
=======
  ///{@macro talker_flutter_is_log_exapanded}
  final bool isLogsExpanded;

  ///{@macro talker_flutter_is_log_order_reversed}
  final bool isLogOrderReversed;
>>>>>>> 00680561

  @override
  Widget build(BuildContext context) {
    return Scaffold(
      backgroundColor: theme.backgroundColor,
      body: TalkerView(
        talker: talker,
        itemsBuilder: itemsBuilder,
        theme: theme,
        appBarTitle: appBarTitle,
        appBarLeading: appBarLeading,
<<<<<<< HEAD
        customSettings: customSettings,
=======
        isLogsExpanded: isLogsExpanded,
        isLogOrderReversed: isLogOrderReversed,
>>>>>>> 00680561
      ),
    );
  }
}<|MERGE_RESOLUTION|>--- conflicted
+++ resolved
@@ -10,12 +10,9 @@
     this.theme = const TalkerScreenTheme(),
     this.itemsBuilder,
     this.appBarLeading,
-<<<<<<< HEAD
     this.customSettings,
-=======
     this.isLogsExpanded = true,
     this.isLogOrderReversed = true,
->>>>>>> 00680561
   }) : super(key: key);
 
   /// Talker implementation
@@ -34,16 +31,14 @@
   /// log items cards in list
   final TalkerDataBuilder? itemsBuilder;
 
-<<<<<<< HEAD
   /// Optional custom settings
   final ValueNotifier<List<CustomSettingsGroup>>? customSettings;
-=======
+
   ///{@macro talker_flutter_is_log_exapanded}
   final bool isLogsExpanded;
 
   ///{@macro talker_flutter_is_log_order_reversed}
   final bool isLogOrderReversed;
->>>>>>> 00680561
 
   @override
   Widget build(BuildContext context) {
@@ -55,12 +50,9 @@
         theme: theme,
         appBarTitle: appBarTitle,
         appBarLeading: appBarLeading,
-<<<<<<< HEAD
         customSettings: customSettings,
-=======
         isLogsExpanded: isLogsExpanded,
         isLogOrderReversed: isLogOrderReversed,
->>>>>>> 00680561
       ),
     );
   }
