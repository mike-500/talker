--- conflicted
+++ resolved
@@ -110,16 +110,12 @@
                 physics: const BouncingScrollPhysics(),
                 itemCount: filtredElements.length,
                 itemBuilder: (_, i) {
-<<<<<<< HEAD
-                  final itemData = filtredElements[i];
-=======
                   final data = filtredElements[_controller.isLogOrderReversed
                       ? filtredElements.length - 1 - i
                       : i];
->>>>>>> 96e1632d
                   return TalkerDataCard(
-                    data: itemData,
-                    onTap: () => _copyTalkerDataItemText(itemData),
+                    data: data,
+                    onTap: () => _copyTalkerDataItemText(data),
                     options: widget.theme,
                     expanded: _controller.expandedLogs,
                   );
