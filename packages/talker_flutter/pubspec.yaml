--- conflicted
+++ resolved
@@ -1,10 +1,6 @@
 name: talker_flutter
 description: Advanced error handler and logger package for flutter and dart. App monitoring, logs history, report sharing, custom logs, and etc.
-<<<<<<< HEAD
-version: 4.2.0
-=======
 version: 4.1.5
->>>>>>> 616742ca
 homepage: https://github.com/Frezyx/talker
 repository: https://github.com/Frezyx/talker
 issue_tracker: https://github.com/Frezyx/talker/issues
@@ -24,11 +20,7 @@
   flutter:
     sdk: flutter
 
-<<<<<<< HEAD
-  talker: ^4.2.0
-=======
   talker: ^4.1.5
->>>>>>> 616742ca
   group_button: ^5.3.4
   path_provider: ^2.1.2
   share_plus: ^9.0.0
