--- conflicted
+++ resolved
@@ -1,10 +1,6 @@
 name: talker_flutter
 description: Flutter implementation of talker (advanced error handler and logger package).
-<<<<<<< HEAD
-version: 0.8.1
-=======
 version: 0.9.0+1
->>>>>>> 0e7642b1
 homepage: https://github.com/Frezyx/talker
 
 environment:
@@ -15,25 +11,16 @@
   flutter:
     sdk: flutter
 
-<<<<<<< HEAD
   talker:
-    ^0.8.0
-=======
-  talker: ^0.9.0
->>>>>>> 0e7642b1
+    ^0.9.0
     # path:
     #   ../talker
     # git:
     #   url: https://github.com/Frezyx/talker
     #   ref: testing
     #   path: talker/
-<<<<<<< HEAD
 
-  group_button: ^4.5.0
-=======
-      
   group_button: ^4.8.0
->>>>>>> 0e7642b1
 
 dev_dependencies:
   flutter_test:
