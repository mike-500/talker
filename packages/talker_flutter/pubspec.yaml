name: talker_flutter
description: Flutter implementation of talker (advanced error handler and logger package).
<<<<<<< HEAD
version: 1.2.0-dev
=======
version: 1.4.2
>>>>>>> 96e1632d
homepage: https://frezyx.github.io/talker/

environment:
  sdk: '>=2.15.0 <3.0.0'
  flutter: '>=1.17.0'

dependencies:
  flutter:
    sdk: flutter

<<<<<<< HEAD
  talker: ^1.0.0
=======
  talker: ^1.1.0
    # path:
    #   ../talker
    # git:
    #   url: https://github.com/Frezyx/talker
    #   ref: testing
    #   path: talker/
>>>>>>> 96e1632d
  group_button: ^5.0.0

dev_dependencies:
  flutter_test:
    sdk: flutter
  flutter_lints: ^1.0.4

flutter:<|MERGE_RESOLUTION|>--- conflicted
+++ resolved
@@ -1,10 +1,6 @@
 name: talker_flutter
 description: Flutter implementation of talker (advanced error handler and logger package).
-<<<<<<< HEAD
-version: 1.2.0-dev
-=======
 version: 1.4.2
->>>>>>> 96e1632d
 homepage: https://frezyx.github.io/talker/
 
 environment:
@@ -15,9 +11,6 @@
   flutter:
     sdk: flutter
 
-<<<<<<< HEAD
-  talker: ^1.0.0
-=======
   talker: ^1.1.0
     # path:
     #   ../talker
@@ -25,7 +18,6 @@
     #   url: https://github.com/Frezyx/talker
     #   ref: testing
     #   path: talker/
->>>>>>> 96e1632d
   group_button: ^5.0.0
 
 dev_dependencies:
