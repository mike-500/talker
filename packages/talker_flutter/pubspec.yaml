name: talker_flutter
description: Advanced error handler and logger package for flutter and dart. App monitoring, logs history, report sharing, custom logs, and etc.
<<<<<<< HEAD
version: 5.0.0-dev.7
=======
version: 4.9.3
>>>>>>> 167b1ed0
homepage: https://github.com/Frezyx/talker
repository: https://github.com/Frezyx/talker
issue_tracker: https://github.com/Frezyx/talker/issues

topics:
  - logger
  - error
  - report
  - tool
  - ui

environment:
  sdk: '>=3.6.0 <4.0.0'
  flutter: '>=1.17.0'

dependencies:
  flutter:
    sdk: flutter

<<<<<<< HEAD
  talker: ^5.0.0-dev.7
=======
  talker: ^4.9.3
>>>>>>> 167b1ed0
  group_button: ^5.3.4
  path_provider: ^2.1.4
  share_plus: ^11.0.0
  web: ^1.1.0


dev_dependencies:
  flutter_test:
    sdk: flutter
  flutter_lints: ^2.0.1

flutter:<|MERGE_RESOLUTION|>--- conflicted
+++ resolved
@@ -1,10 +1,6 @@
 name: talker_flutter
 description: Advanced error handler and logger package for flutter and dart. App monitoring, logs history, report sharing, custom logs, and etc.
-<<<<<<< HEAD
 version: 5.0.0-dev.7
-=======
-version: 4.9.3
->>>>>>> 167b1ed0
 homepage: https://github.com/Frezyx/talker
 repository: https://github.com/Frezyx/talker
 issue_tracker: https://github.com/Frezyx/talker/issues
@@ -24,11 +20,7 @@
   flutter:
     sdk: flutter
 
-<<<<<<< HEAD
   talker: ^5.0.0-dev.7
-=======
-  talker: ^4.9.3
->>>>>>> 167b1ed0
   group_button: ^5.3.4
   path_provider: ^2.1.4
   share_plus: ^11.0.0
