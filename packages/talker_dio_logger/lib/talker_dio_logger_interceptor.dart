--- conflicted
+++ resolved
@@ -65,10 +65,7 @@
           'STATUS: [${response.statusCode}] | ${response.requestOptions.uri}';
       final httpLog = HttpResponseLog(
         message,
-<<<<<<< HEAD
         responseMessage: response.statusMessage,
-=======
->>>>>>> 2976d5a5
         data: response.data,
         headers: response.requestOptions.headers,
         printData: settings.printResponseData,
