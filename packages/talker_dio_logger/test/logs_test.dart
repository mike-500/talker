--- conflicted
+++ resolved
@@ -52,7 +52,6 @@
           result, contains('Headers: {\n  "Authorization": "Bearer Token"\n}'));
     });
 
-<<<<<<< HEAD
     test('logLevel should return settings logLevel', () {
       final requestOptions = RequestOptions(path: '/test', method: 'GET');
       final settings = TalkerDioLoggerSettings(
@@ -65,7 +64,8 @@
       );
 
       expect(dioRequestLog.logLevel, equals(LogLevel.info));
-=======
+    });
+
     test(
         'generateTextMessage should include redirects if printResponseRedirects is true',
         () {
@@ -115,7 +115,6 @@
 
       final result = dioRequestLog.generateTextMessage();
       expect(result.contains('Redirects:'), isFalse);
->>>>>>> 28ea0014
     });
 
     // Add more tests for DioRequestLog as needed
