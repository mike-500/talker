name: example
description: A new Flutter project.
publish_to: 'none'
version: 1.0.0+1

environment:
  sdk: '>=2.18.6 <4.0.0'

dependencies:
  flutter:
    sdk: flutter
  dio: ^5.0.0
<<<<<<< HEAD
  talker_dio_logger: ^4.2.0
  talker_flutter: ^4.2.0
=======
  talker_dio_logger: ^4.1.5
  talker_flutter: ^4.1.5    
>>>>>>> 616742ca

dev_dependencies:
  flutter_test:
    sdk: flutter
  flutter_lints: ^2.0.0
  

# For information on the generic Dart part of this file, see the
# following page: https://dart.dev/tools/pub/pubspec

# The following section is specific to Flutter packages.
flutter:

  # The following line ensures that the Material Icons font is
  # included with your application, so that you can use the icons in
  # the material Icons class.
  uses-material-design: true

  # To add assets to your application, add an assets section, like this:
  # assets:
  #   - images/a_dot_burr.jpeg
  #   - images/a_dot_ham.jpeg

  # An image asset can refer to one or more resolution-specific "variants", see
  # https://flutter.dev/assets-and-images/#resolution-aware

  # For details regarding adding assets from package dependencies, see
  # https://flutter.dev/assets-and-images/#from-packages

  # To add custom fonts to your application, add a fonts section here,
  # in this "flutter" section. Each entry in this list should have a
  # "family" key with the font family name, and a "fonts" key with a
  # list giving the asset and other descriptors for the font. For
  # example:
  # fonts:
  #   - family: Schyler
  #     fonts:
  #       - asset: fonts/Schyler-Regular.ttf
  #       - asset: fonts/Schyler-Italic.ttf
  #         style: italic
  #   - family: Trajan Pro
  #     fonts:
  #       - asset: fonts/TrajanPro.ttf
  #       - asset: fonts/TrajanPro_Bold.ttf
  #         weight: 700
  #
  # For details regarding fonts from package dependencies,
  # see https://flutter.dev/custom-fonts/#from-packages<|MERGE_RESOLUTION|>--- conflicted
+++ resolved
@@ -10,13 +10,8 @@
   flutter:
     sdk: flutter
   dio: ^5.0.0
-<<<<<<< HEAD
-  talker_dio_logger: ^4.2.0
-  talker_flutter: ^4.2.0
-=======
   talker_dio_logger: ^4.1.5
   talker_flutter: ^4.1.5    
->>>>>>> 616742ca
 
 dev_dependencies:
   flutter_test:
