--- conflicted
+++ resolved
@@ -1,13 +1,8 @@
-<<<<<<< HEAD
-# 4.2.0
-- Add [talker_riverpod_logger](https://pub.dev/packages/talker_riverpod_logger)
-=======
 # 4.1.5
 - [talker_flutter] Bump share_plus version to 9.0.0
 
 # 4.1.4
 - [talker_logger] Fix default logs printing method
->>>>>>> 616742ca
 
 # 4.1.3
 - [talker_flutter] Bump share_plus version to 8.0.2
