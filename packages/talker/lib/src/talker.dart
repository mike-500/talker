--- conflicted
+++ resolved
@@ -41,7 +41,7 @@
     TalkerErrorHandler? errorHandler,
     TalkerHistory? history,
   }) {
-    _init(filter, settings, logger, observer);
+    _init(filter, settings, logger, observer, errorHandler, history);
   }
 
   void _init(
@@ -49,6 +49,8 @@
     TalkerSettings? settings,
     TalkerLogger? logger,
     TalkerObserver? observer,
+    TalkerErrorHandler? errorHandler,
+    TalkerHistory? history,
   ) {
     if (filter != null) {
       _filter = filter;
@@ -88,10 +90,6 @@
   late TalkerHistory _history;
 
   // final _fileManager = FileManager();
-<<<<<<< HEAD
-  final _history = <TalkerData>[];
-=======
->>>>>>> c006c09d
 
   /// Setup configuration of Talker
   ///
@@ -125,20 +123,7 @@
     TalkerErrorHandler? errorHandler,
     TalkerHistory? history,
   }) {
-<<<<<<< HEAD
-    _init(filter, settings, logger, observer);
-=======
-    if (filter != null) {
-      _filter = filter;
-    }
-    if (settings != null) {
-      this.settings = settings;
-    }
-    _observer = observer ?? _observer;
-    _logger = logger ?? _logger;
-    _errorHandler = errorHandler ?? TalkerErrorHandler(this.settings);
-    _history = history ?? DefaultTalkerHistory(this.settings);
->>>>>>> c006c09d
+    _init(filter, settings, logger, observer, errorHandler, history);
   }
 
   final _talkerStreamController = StreamController<TalkerData>.broadcast();
@@ -155,12 +140,8 @@
   /// The history stores all information about all events like
   /// occurred errors [TalkerError]s, exceptions [TalkerException]s
   /// and logs [TalkerLog]s that have been sent
-<<<<<<< HEAD
-  List<TalkerData> get history => _history;
-=======
-
-  List<TalkerDataInterface> get history => _history.history;
->>>>>>> c006c09d
+
+  List<TalkerData> get history => _history.history;
 
   /// Handle common exceptions in your code
   /// [Object] [exception] - exception
@@ -435,14 +416,8 @@
     }
   }
 
-<<<<<<< HEAD
   void _handleForOutputs(TalkerData data) {
-    _writeToHistory(data);
-    // _writeToFile(data);
-=======
-  void _handleForOutputs(TalkerDataInterface data) {
     _history.write(data);
->>>>>>> c006c09d
   }
 
   //TODO: recreate file manager logic
@@ -452,20 +427,7 @@
   //   }
   // }
 
-<<<<<<< HEAD
-  void _writeToHistory(TalkerData data) {
-    if (settings.useHistory && settings.enabled) {
-      if (settings.maxHistoryItems <= _history.length) {
-        _history.removeAt(0);
-      }
-      _history.add(data);
-    }
-  }
-
   bool _isApprovedByFilter(TalkerData data) {
-=======
-  bool _isApprovedByFilter(TalkerDataInterface data) {
->>>>>>> c006c09d
     final approved = _filter?.filter(data) ?? true;
     return approved;
   }
