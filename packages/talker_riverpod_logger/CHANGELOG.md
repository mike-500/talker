--- conflicted
+++ resolved
@@ -1,4 +1,3 @@
-<<<<<<< HEAD
 # 5.0.0-dev.7
 - - [talker_dio_logger] Fix ``FormData``s ``contentType`` field
 
@@ -41,7 +40,6 @@
 - [talker] Brand new simplified TalkerKeys API (String Log key)
 
 Thanks to [Frezyx](https://github.com/Frezyx)
-=======
 # 4.9.3
 - [talker] chore(deps): update dependency gradle to v8.14.3
 [talker] chore(deps): update plugin com.android.application to v8.11.1
@@ -73,7 +71,6 @@
 - [talker_riverpod_logger] add an error filter
 
 Thanks to [lucavenir](https://github.com/lucavenir)
->>>>>>> 167b1ed0
 
 # 4.8.2
 - [talker] Add `CustomLog` Documentation
