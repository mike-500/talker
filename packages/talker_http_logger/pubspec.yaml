name: talker_http_logger
description: Lightweight and customizable http client logger on talker base
<<<<<<< HEAD
version: 5.0.0-dev.7
=======
version: 4.9.3
>>>>>>> 167b1ed0
homepage: https://github.com/Frezyx/talker

environment:
  sdk: ^3.0.3

dependencies:
  equatable: ^2.0.7
  http_interceptor: ^2.0.0
<<<<<<< HEAD
  talker: ^5.0.0-dev.7
=======
  meta: ^1.9.1
  talker: ^4.9.3
>>>>>>> 167b1ed0

dev_dependencies:
  http_parser: ^4.1.2
  qs_dart: ^1.3.7+1
  lints: ^5.1.1
  test: ^1.25.15<|MERGE_RESOLUTION|>--- conflicted
+++ resolved
@@ -1,10 +1,6 @@
 name: talker_http_logger
 description: Lightweight and customizable http client logger on talker base
-<<<<<<< HEAD
 version: 5.0.0-dev.7
-=======
-version: 4.9.3
->>>>>>> 167b1ed0
 homepage: https://github.com/Frezyx/talker
 
 environment:
@@ -13,12 +9,7 @@
 dependencies:
   equatable: ^2.0.7
   http_interceptor: ^2.0.0
-<<<<<<< HEAD
   talker: ^5.0.0-dev.7
-=======
-  meta: ^1.9.1
-  talker: ^4.9.3
->>>>>>> 167b1ed0
 
 dev_dependencies:
   http_parser: ^4.1.2
