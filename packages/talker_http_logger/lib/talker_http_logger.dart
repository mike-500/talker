--- conflicted
+++ resolved
@@ -1,180 +1,4 @@
 library;
 
-<<<<<<< HEAD
-import 'dart:convert';
-
-import 'package:http_interceptor/http_interceptor.dart';
-import 'package:talker/talker.dart';
-import 'package:talker_http_logger/talker_http_logger_settings.dart';
-
-class TalkerHttpLogger extends InterceptorContract {
-  TalkerHttpLogger(
-      {Talker? talker, this.settings = const TalkerHttpLoggerSettings()}) {
-    _talker = talker ?? Talker();
-    _talker.settings.registerKeys(
-      [
-        TalkerKey.httpRequest,
-        TalkerKey.httpResponse,
-        TalkerKey.httpError,
-      ],
-    );
-  }
-
-  late Talker _talker;
-
-  /// [TalkerHttpLogger] settings and customization
-  TalkerHttpLoggerSettings settings;
-
-  @override
-  Future<BaseRequest> interceptRequest({
-    required BaseRequest request,
-  }) async {
-    final message = '${request.url}';
-    _talker.logCustom(
-        HttpRequestLog(message, request: request, settings: settings));
-    return request;
-  }
-
-  @override
-  Future<BaseResponse> interceptResponse({
-    required BaseResponse response,
-  }) async {
-    final message = '${response.request?.url}';
-
-    if (response.statusCode >= 400 && response.statusCode < 600) {
-      _talker.logCustom(HttpErrorLog(message, response: response));
-    } else {
-      _talker.logCustom(HttpResponseLog(message, response: response));
-    }
-
-    return response;
-  }
-}
-
-const encoder = JsonEncoder.withIndent('  ');
-const _hiddenValue = '*****';
-
-class HttpRequestLog extends TalkerLog {
-  HttpRequestLog(
-    super.title, {
-    required this.request,
-    this.settings = const TalkerHttpLoggerSettings(),
-  });
-
-  final BaseRequest request;
-
-  final TalkerHttpLoggerSettings settings;
-
-  @override
-  AnsiPen get pen => (AnsiPen()..xterm(219));
-
-  @override
-  String get key => TalkerKey.httpRequest;
-
-  @override
-  String generateTextMessage(
-      {TimeFormat timeFormat = TimeFormat.timeAndSeconds}) {
-    var msg = '[$title] [${request.method}] $message';
-
-    final headers = Map.from(request.headers);
-
-    try {
-      if (headers.isNotEmpty) {
-        if (settings.hiddenHeaders.isNotEmpty) {
-          headers.updateAll((key, value) {
-            return settings.hiddenHeaders
-                    .map((v) => v.toLowerCase())
-                    .contains(key.toLowerCase())
-                ? _hiddenValue
-                : value;
-          });
-        }
-        final prettyHeaders = encoder.convert(headers);
-        msg += '\nHeaders: $prettyHeaders';
-      }
-    } catch (_) {
-      // TODO: add handling can`t convert
-    }
-    return msg;
-  }
-}
-
-class HttpResponseLog extends TalkerLog {
-  HttpResponseLog(
-    super.title, {
-    required this.response,
-    this.settings = const TalkerHttpLoggerSettings(),
-  });
-
-  final BaseResponse response;
-
-  final TalkerHttpLoggerSettings settings;
-
-  @override
-  AnsiPen get pen => (AnsiPen()..xterm(46));
-
-  @override
-  String get key => TalkerKey.httpResponse;
-
-  @override
-  String generateTextMessage(
-      {TimeFormat timeFormat = TimeFormat.timeAndSeconds}) {
-    var msg = '[$title] [${response.request?.method}] $message';
-
-    final headers = response.request?.headers;
-
-    msg += '\nStatus: ${response.statusCode}';
-
-    try {
-      if (headers?.isNotEmpty ?? false) {
-        final prettyHeaders = encoder.convert(headers);
-        msg += '\nHeaders: $prettyHeaders';
-      }
-    } catch (_) {
-      // TODO: add handling can`t convert
-    }
-    return msg;
-  }
-}
-
-class HttpErrorLog extends TalkerLog {
-  HttpErrorLog(
-    String super.title, {
-    required this.response,
-    this.settings = const TalkerHttpLoggerSettings(),
-  });
-
-  final BaseResponse response;
-
-  final TalkerHttpLoggerSettings settings;
-
-  @override
-  AnsiPen get pen => AnsiPen()..red();
-
-  @override
-  String get key => TalkerKey.httpError;
-
-  @override
-  String generateTextMessage(
-      {TimeFormat timeFormat = TimeFormat.timeAndSeconds}) {
-    var msg = '[$title] [${response.request?.method}] $message';
-
-    final headers = response.request?.headers;
-
-    msg += '\nStatus: ${response.statusCode}';
-
-    try {
-      if (headers?.isNotEmpty ?? false) {
-        final prettyHeaders = encoder.convert(headers);
-        msg += '\nHeaders: $prettyHeaders';
-      }
-    } catch (_) {
-      // TODO: add handling can`t convert
-    }
-    return msg;
-  }
-}
-=======
 export 'talker_http_logger_interceptor.dart';
-export 'talker_http_logger_settings.dart';
->>>>>>> 167b1ed0
+export 'talker_http_logger_settings.dart';